--- conflicted
+++ resolved
@@ -33,14 +33,13 @@
     }
     self.rootNode = rootNode
     self.textDocument = KeyframeInterpolator(keyframes: textLayer.text.keyframes)
-<<<<<<< HEAD
+
     self.textProvider = textProvider
-=======
+
     // TODO: this has to be somewhere that can be interpolated
     // TODO: look for inspiration from other composite layer
     self.interpolatableAnchorPoint = KeyframeInterpolator(keyframes: textLayer.transform.anchorPoint.keyframes)
     self.interpolatableScale = KeyframeInterpolator(keyframes: textLayer.transform.scale.keyframes)
->>>>>>> 99de6287
     
     super.init(layer: textLayer, size: .zero)
     contentsLayer.addSublayer(self.textLayer)
@@ -59,12 +58,12 @@
     }
     self.rootNode = nil
     self.textDocument = nil
-<<<<<<< HEAD
+
     self.textProvider = DefaultTextProvider()
-=======
+
     self.interpolatableAnchorPoint = nil
     self.interpolatableScale = nil
->>>>>>> 99de6287
+
     super.init(layer: layer)
   }
   
@@ -99,16 +98,16 @@
       attributes[NSAttributedString.Key.strokeWidth] = strokeWidth
     }
     
-<<<<<<< HEAD
+
     let textString = textProvider.textFor(keypathName: self.keypathName, sourceText: text.text)
     let attributedString = NSAttributedString(string: textString, attributes: attributes )
-=======
+
     let paragraphStyle = NSMutableParagraphStyle()
     paragraphStyle.lineSpacing = CGFloat(text.lineHeight)
     attributes[NSAttributedString.Key.paragraphStyle] = paragraphStyle
     
     let attributedString = NSAttributedString(string: text.text, attributes: attributes )
->>>>>>> 99de6287
+
     let framesetter = CTFramesetterCreateWithAttributedString(attributedString)
     let size = CTFramesetterSuggestFrameSizeWithConstraints(framesetter,
                                                             CFRange(location: 0,length: 0),
